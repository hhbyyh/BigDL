--- conflicted
+++ resolved
@@ -364,91 +364,6 @@
       (*env)->ReleasePrimitiveArrayCritical(env, a, jni_a, 0);
     }
 
-<<<<<<< HEAD
-=======
- /*
-  * Class:     com_intel_analytics_sparkdl_mkl_MKL
-  * Method:    vsMul
-  * Signature: (I[FI[FI[FI)V
-  */
-JNIEXPORT void JNICALL Java_com_intel_analytics_sparkdl_mkl_MKL_vsMul
-   (JNIEnv * env, jclass cls, jint n, jfloatArray a, jint aOffset, jfloatArray b,
-   jint bOffset, jfloatArray y, jint yOffset) {
-
-   jfloat * jni_a = (*env)->GetPrimitiveArrayCritical(env, a, JNI_FALSE);
-   jfloat * jni_b = (*env)->GetPrimitiveArrayCritical(env, b, JNI_FALSE);
-   jfloat * jni_y = (*env)->GetPrimitiveArrayCritical(env, y, JNI_FALSE);
-
-   vsMul( n, jni_a + aOffset, jni_b + bOffset, jni_y + yOffset);
-
-   (*env)->ReleasePrimitiveArrayCritical(env, y, jni_y, 0);
-   (*env)->ReleasePrimitiveArrayCritical(env, b, jni_b, 0);
-   (*env)->ReleasePrimitiveArrayCritical(env, a, jni_a, 0);
- }
-
- /*
-  * Class:     com_intel_analytics_sparkdl_mkl_MKL
-  * Method:    vdMul
-  * Signature: (I[DI[DI[DI)V
-  */
-JNIEXPORT void JNICALL Java_com_intel_analytics_sparkdl_mkl_MKL_vdMul
-   (JNIEnv * env, jclass cls, jint n, jdoubleArray a, jint aOffset, jdoubleArray b,
-   jint bOffset, jdoubleArray y, jint yOffset) {
-
-   jdouble * jni_a = (*env)->GetPrimitiveArrayCritical(env, a, JNI_FALSE);
-   jdouble * jni_b = (*env)->GetPrimitiveArrayCritical(env, b, JNI_FALSE);
-   jdouble * jni_y = (*env)->GetPrimitiveArrayCritical(env, y, JNI_FALSE);
-
-   vdMul( n, jni_a + aOffset, jni_b + bOffset, jni_y + yOffset);
-
-   (*env)->ReleasePrimitiveArrayCritical(env, y, jni_y, 0);
-   (*env)->ReleasePrimitiveArrayCritical(env, b, jni_b, 0);
-   (*env)->ReleasePrimitiveArrayCritical(env, a, jni_a, 0);
-}
-
-
-/*
- * Class:     com_intel_analytics_sparkdl_mkl_MKL
- * Method:    vsDiv
- * Signature: (I[FI[FI[FI)V
- */
-JNIEXPORT void JNICALL Java_com_intel_analytics_sparkdl_mkl_MKL_vsDiv
-  (JNIEnv * env, jclass cls, jint n, jfloatArray a, jint aOffset, jfloatArray b, jint bOffset,
-  jfloatArray y, jint yOffset) {
-
-
-   jfloat * jni_a = (*env)->GetPrimitiveArrayCritical(env, a, JNI_FALSE);
-   jfloat * jni_b = (*env)->GetPrimitiveArrayCritical(env, b, JNI_FALSE);
-   jfloat * jni_y = (*env)->GetPrimitiveArrayCritical(env, y, JNI_FALSE);
-
-   vsDiv(n, jni_a + aOffset, jni_b + bOffset, jni_y + yOffset);
-
-   (*env)->ReleasePrimitiveArrayCritical(env, y, jni_y, 0);
-   (*env)->ReleasePrimitiveArrayCritical(env, b, jni_b, 0);
-   (*env)->ReleasePrimitiveArrayCritical(env, a, jni_a, 0);
- }
-
-/*
- * Class:     com_intel_analytics_sparkdl_mkl_MKL
- * Method:    vdDiv
- * Signature: (I[DI[DI[DI)V
- */
-JNIEXPORT void JNICALL Java_com_intel_analytics_sparkdl_mkl_MKL_vdDiv
-  (JNIEnv * env, jclass cls, jint n, jfloatArray a, jint aOffset, jfloatArray b, jint bOffset,
-  jfloatArray y, jint yOffset) {
-
-
-   jdouble * jni_a = (*env)->GetPrimitiveArrayCritical(env, a, JNI_FALSE);
-   jdouble * jni_b = (*env)->GetPrimitiveArrayCritical(env, b, JNI_FALSE);
-   jdouble * jni_y = (*env)->GetPrimitiveArrayCritical(env, y, JNI_FALSE);
-
-   vdDiv(n, jni_a + aOffset, jni_b + bOffset, jni_y + yOffset);
-
-   (*env)->ReleasePrimitiveArrayCritical(env, y, jni_y, 0);
-   (*env)->ReleasePrimitiveArrayCritical(env, b, jni_b, 0);
-   (*env)->ReleasePrimitiveArrayCritical(env, a, jni_a, 0);
-}
-
 /*
     * Class:     com_intel_analytics_sparkdl_mkl_MKL
     * Method:    vsLog1p
@@ -486,8 +401,6 @@
    (*env)->ReleasePrimitiveArrayCritical(env, a, jni_a, 0);
 }
 
-
->>>>>>> d4650f7a
 #ifdef __cplusplus
 }
 #endif